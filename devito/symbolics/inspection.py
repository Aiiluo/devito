--- conflicted
+++ resolved
@@ -1,9 +1,5 @@
-<<<<<<< HEAD
 from collections import Counter
-=======
-from collections import OrderedDict
 from operator import attrgetter
->>>>>>> cb3148a3
 
 from sympy import Indexed, cos, sin
 
